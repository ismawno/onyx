#include "onyx/core/pch.hpp"
#include "onyx/rendering/render_systems.hpp"
#include "vkit/descriptors/descriptor_set.hpp"
#include "tkit/multiprocessing/for_each.hpp"
#include "tkit/profiling/macros.hpp"

#ifdef TKIT_ENABLE_INSTRUMENTATION
#    include <atomic>
#    define INCREASE_DRAW_CALL_COUNT() s_DrawCallCount.fetch_add(1, std::memory_order_relaxed)
#else
#    define INCREASE_DRAW_CALL_COUNT()
#endif

namespace Onyx::Detail
{
#ifdef TKIT_ENABLE_INSTRUMENTATION
static std::atomic<u32> s_DrawCallCount = 0;

u32 GetDrawCallCount() noexcept
{
    return s_DrawCallCount.load(std::memory_order_relaxed);
}
void ResetDrawCallCount() noexcept
{
    s_DrawCallCount.store(0, std::memory_order_relaxed);
}
#endif

template <typename T> static void initializeRenderer(T &p_DeviceData) noexcept
{
    for (u32 i = 0; i < ONYX_MAX_FRAMES_IN_FLIGHT; ++i)
    {
        const VkDescriptorBufferInfo info = p_DeviceData.StorageBuffers[i].GetDescriptorInfo();
        p_DeviceData.DescriptorSets[i] = WriteStorageBufferDescriptorSet(info);
    }
}

template <Dimension D, PipelineMode PMode>
MeshRenderer<D, PMode>::MeshRenderer(const VkPipelineRenderingCreateInfoKHR &p_RenderInfo) noexcept
{
    m_Pipeline = PipelineGenerator<D, PMode>::CreateMeshPipeline(p_RenderInfo);
    initializeRenderer(m_DeviceData);
}

template <Dimension D, PipelineMode PMode> MeshRenderer<D, PMode>::~MeshRenderer() noexcept
{
    Core::DeviceWaitIdle();
    m_Pipeline.Destroy();
}

template <Dimension D, PipelineMode PMode>
void MeshRenderer<D, PMode>::Draw(const InstanceData &p_InstanceData, const Mesh<D> &p_Mesh) noexcept
{
<<<<<<< HEAD
    m_HostData[p_Mesh].Append(p_InstanceData);
    ++m_DeviceInstances;
=======
    thread_local const u32 threadIndex = Core::GetTaskManager()->GetThreadIndex();
    auto &hostData = m_HostData[threadIndex];
    hostData.Data[p_Model].Append(p_InstanceData);
    ++hostData.Instances;
>>>>>>> bdb4e42a
}

template <Dimension D, PipelineMode PMode> void MeshRenderer<D, PMode>::GrowToFit(const u32 p_FrameIndex) noexcept
{
    m_DeviceInstances = 0;
    for (const auto &hostData : m_HostData)
        m_DeviceInstances += hostData.Instances;

    auto &storageBuffer = m_DeviceData.StorageBuffers[p_FrameIndex];
    if (m_DeviceInstances >= storageBuffer.GetInfo().InstanceCount)
        m_DeviceData.Grow(p_FrameIndex, m_DeviceInstances);
}
template <Dimension D, PipelineMode PMode> void MeshRenderer<D, PMode>::SendToDevice(const u32 p_FrameIndex) noexcept
{
    if (m_DeviceInstances == 0)
        return;
    TKIT_PROFILE_NSCOPE("Onyx::MeshRenderer::SendToDevice");

    auto &storageBuffer = m_DeviceData.StorageBuffers[p_FrameIndex];
    u32 offset = 0;
<<<<<<< HEAD
    for (const auto &[mesh, data] : m_HostData)
        if (!data.IsEmpty())
        {
            storageBuffer.Write(data, offset);
            offset += data.GetSize();
        }
=======
    for (const auto &hostData : m_HostData)
        for (const auto &[model, data] : hostData.Data)
            if (!data.IsEmpty())
            {
                storageBuffer.Write(data, offset);
                offset += data.GetSize();
            }
>>>>>>> bdb4e42a
}

template <DrawLevel DLevel> static VkPipelineLayout getLayout() noexcept
{
    if constexpr (DLevel == DrawLevel::Simple)
        return Core::GetGraphicsPipelineLayoutSimple();
    else
        return Core::GetGraphicsPipelineLayoutComplex();
}

template <DrawLevel DLevel> static void pushConstantData(const RenderInfo<DLevel> &p_Info) noexcept
{
    PushConstantData<DLevel> pdata{};
    pdata.ProjectionView = p_Info.Camera->ProjectionView;

    VkShaderStageFlags stages = VK_SHADER_STAGE_VERTEX_BIT;
    if constexpr (DLevel == DrawLevel::Complex)
    {
        pdata.ViewPosition = fvec4(p_Info.Camera->ViewPosition, 1.f);
        pdata.AmbientColor = p_Info.AmbientColor->RGBA;
        pdata.DirectionalLightCount = p_Info.DirectionalLightCount;
        pdata.PointLightCount = p_Info.PointLightCount;
        stages |= VK_SHADER_STAGE_FRAGMENT_BIT;
    }
    const auto &table = Core::GetDeviceTable();
    table.CmdPushConstants(p_Info.CommandBuffer, getLayout<DLevel>(), stages, 0, sizeof(PushConstantData<DLevel>),
                           &pdata);
}

template <DrawLevel DLevel>
static void bindDescriptorSets(const RenderInfo<DLevel> &p_Info, const VkDescriptorSet p_InstanceData) noexcept
{
    if constexpr (DLevel == DrawLevel::Simple)
        VKit::DescriptorSet::Bind(Core::GetDevice(), p_Info.CommandBuffer, p_InstanceData,
                                  VK_PIPELINE_BIND_POINT_GRAPHICS, getLayout<DrawLevel::Simple>());
    else
    {
        const TKit::Array<VkDescriptorSet, 2> sets = {p_InstanceData, p_Info.LightStorageBuffers};
        const TKit::Span<const VkDescriptorSet> span(sets);
        VKit::DescriptorSet::Bind(Core::GetDevice(), p_Info.CommandBuffer, span, VK_PIPELINE_BIND_POINT_GRAPHICS,
                                  getLayout<DrawLevel::Complex>());
    }
}

template <Dimension D, PipelineMode PMode> void MeshRenderer<D, PMode>::Render(const RenderInfo &p_Info) noexcept
{
    if (m_DeviceInstances == 0)
        return;

    TKIT_PROFILE_NSCOPE("Onyx::MeshRenderer::Render");

    m_Pipeline.Bind(p_Info.CommandBuffer);
    const VkDescriptorSet instanceData = m_DeviceData.DescriptorSets[p_Info.FrameIndex];
    constexpr DrawLevel dlevel = GetDrawLevel<D, PMode>();
    bindDescriptorSets<dlevel>(p_Info, instanceData);

    pushConstantData<dlevel>(p_Info);
    u32 firstInstance = 0;
<<<<<<< HEAD
    for (const auto &[mesh, data] : m_HostData)
        if (!data.IsEmpty())
        {
            mesh.Bind(p_Info.CommandBuffer);
            if (mesh.HasIndices())
                mesh.DrawIndexed(p_Info.CommandBuffer, firstInstance + data.GetSize(), firstInstance);
            else
                mesh.Draw(p_Info.CommandBuffer, firstInstance + data.GetSize(), firstInstance);
            INCREASE_DRAW_CALL_COUNT();
            firstInstance += data.GetSize();
        }
=======
    for (const auto &hostData : m_HostData)
        for (const auto &[model, data] : hostData.Data)
            if (!data.IsEmpty())
            {
                model.Bind(p_Info.CommandBuffer);
                if (model.HasIndices())
                    model.DrawIndexed(p_Info.CommandBuffer, firstInstance + data.GetSize(), firstInstance);
                else
                    model.Draw(p_Info.CommandBuffer, firstInstance + data.GetSize(), firstInstance);
                INCREASE_DRAW_CALL_COUNT();
                firstInstance += data.GetSize();
            }
>>>>>>> bdb4e42a
}

template <Dimension D, PipelineMode PMode> void MeshRenderer<D, PMode>::Flush() noexcept
{
<<<<<<< HEAD
    for (auto &[mesh, hostData] : m_HostData)
        hostData.Clear();
    m_DeviceInstances = 0;
=======
    for (auto &hostData : m_HostData)
    {
        for (auto &[model, data] : hostData.Data)
            data.Clear();
        hostData.Instances = 0;
    }
>>>>>>> bdb4e42a
}

template <Dimension D, PipelineMode PMode>
PrimitiveRenderer<D, PMode>::PrimitiveRenderer(const VkPipelineRenderingCreateInfoKHR &p_RenderInfo) noexcept
{
    m_Pipeline = PipelineGenerator<D, PMode>::CreateMeshPipeline(p_RenderInfo);
    initializeRenderer(m_DeviceData);
}

template <Dimension D, PipelineMode PMode> PrimitiveRenderer<D, PMode>::~PrimitiveRenderer() noexcept
{
    Core::DeviceWaitIdle();
    m_Pipeline.Destroy();
}

template <Dimension D, PipelineMode PMode>
void PrimitiveRenderer<D, PMode>::Draw(const InstanceData &p_InstanceData, const u32 p_PrimitiveIndex) noexcept
{
    thread_local const u32 threadIndex = Core::GetTaskManager()->GetThreadIndex();
    auto &hostData = m_HostData[threadIndex];
    hostData.Data[p_PrimitiveIndex].Append(p_InstanceData);
    ++hostData.Instances;
}

template <Dimension D, PipelineMode PMode> void PrimitiveRenderer<D, PMode>::GrowToFit(const u32 p_FrameIndex) noexcept
{
    m_DeviceInstances = 0;
    for (const auto &hostData : m_HostData)
        m_DeviceInstances += hostData.Instances;

    auto &storageBuffer = m_DeviceData.StorageBuffers[p_FrameIndex];
    if (m_DeviceInstances >= storageBuffer.GetInfo().InstanceCount)
        m_DeviceData.Grow(p_FrameIndex, m_DeviceInstances);
}

template <Dimension D, PipelineMode PMode>
void PrimitiveRenderer<D, PMode>::SendToDevice(const u32 p_FrameIndex) noexcept
{
    if (m_DeviceInstances == 0)
        return;
    TKIT_PROFILE_NSCOPE("Onyx::PrimitiveRenderer::SendToDevice");

    auto &storageBuffer = m_DeviceData.StorageBuffers[p_FrameIndex];
    u32 offset = 0;
    for (const auto &hostData : m_HostData)
        for (const auto &data : hostData.Data)
            if (!data.IsEmpty())
            {
                storageBuffer.Write(data, offset);
                offset += data.GetSize();
            }
}

template <Dimension D, PipelineMode PMode> void PrimitiveRenderer<D, PMode>::Render(const RenderInfo &p_Info) noexcept
{
    if (m_DeviceInstances == 0)
        return;

    TKIT_PROFILE_NSCOPE("Onyx::PrimitiveRenderer::Render");

    m_Pipeline.Bind(p_Info.CommandBuffer);
    constexpr DrawLevel dlevel = GetDrawLevel<D, PMode>();
    const VkDescriptorSet instanceData = m_DeviceData.DescriptorSets[p_Info.FrameIndex];
    bindDescriptorSets<dlevel>(p_Info, instanceData);

    const auto &vbuffer = Primitives<D>::GetVertexBuffer();
    const auto &ibuffer = Primitives<D>::GetIndexBuffer();

    vbuffer.BindAsVertexBuffer(p_Info.CommandBuffer);
    ibuffer.BindAsIndexBuffer(p_Info.CommandBuffer);

    pushConstantData<dlevel>(p_Info);
    u32 firstInstance = 0;
    const auto &table = Core::GetDeviceTable();

    for (const auto &hostData : m_HostData)
        for (u32 i = 0; i < hostData.Data.GetSize(); ++i)
            if (!hostData.Data[i].IsEmpty())
            {
                const u32 instanceCount = hostData.Data[i].GetSize();
                const PrimitiveDataLayout &layout = Primitives<D>::GetDataLayout(i);

                table.CmdDrawIndexed(p_Info.CommandBuffer, layout.IndicesCount, instanceCount, layout.IndicesStart,
                                     layout.VerticesStart, firstInstance);
                INCREASE_DRAW_CALL_COUNT();
                firstInstance += instanceCount;
            }
}

template <Dimension D, PipelineMode PMode> void PrimitiveRenderer<D, PMode>::Flush() noexcept
{
    for (auto &hostData : m_HostData)
    {
        for (auto &data : hostData.Data)
            data.Clear();
        hostData.Instances = 0;
    }
}

template <Dimension D, PipelineMode PMode>
PolygonRenderer<D, PMode>::PolygonRenderer(const VkPipelineRenderingCreateInfoKHR &p_RenderInfo) noexcept
{
    m_Pipeline = PipelineGenerator<D, PMode>::CreateMeshPipeline(p_RenderInfo);
    initializeRenderer(m_DeviceData);
}

template <Dimension D, PipelineMode PMode> PolygonRenderer<D, PMode>::~PolygonRenderer() noexcept
{
    Core::DeviceWaitIdle();
    m_Pipeline.Destroy();
}

template <Dimension D, PipelineMode PMode>
void PolygonRenderer<D, PMode>::Draw(const InstanceData &p_InstanceData,
                                     const TKit::Span<const fvec2> p_Vertices) noexcept
{
    TKIT_ASSERT(p_Vertices.GetSize() >= 3, "[ONYX] A polygon must have at least 3 sides");
    thread_local const u32 threadIndex = Core::GetTaskManager()->GetThreadIndex();
    auto &hostData = m_HostData[threadIndex];

    PrimitiveDataLayout layout;
    layout.VerticesStart = hostData.Vertices.GetSize();
    layout.IndicesStart = hostData.Indices.GetSize();
    layout.IndicesCount = p_Vertices.GetSize() * 3 - 6;

    hostData.Data.Append(p_InstanceData);
    hostData.Layouts.Append(layout);

    const auto writeVertex = [&hostData](const fvec2 &p_Vertex) {
        Vertex<D> vertex{};
        if constexpr (D == D3)
        {
            vertex.Position = fvec3{p_Vertex, 0.f};
            vertex.Normal = fvec3{0.f, 0.f, 1.f};
        }
        else
            vertex.Position = p_Vertex;
        hostData.Vertices.Append(vertex);
    };

    for (u32 i = 0; i < 3; ++i)
    {
        const Index index = static_cast<Index>(i);
        hostData.Indices.Append(index);
        writeVertex(p_Vertices[i]);
    }

    for (u32 i = 3; i < p_Vertices.GetSize(); ++i)
    {
        const Index index = static_cast<Index>(i);
        hostData.Indices.Append(0);
        hostData.Indices.Append(index - 1);
        hostData.Indices.Append(index);
        writeVertex(p_Vertices[i]);
    }
}

template <Dimension D, PipelineMode PMode> void PolygonRenderer<D, PMode>::GrowToFit(const u32 p_FrameIndex) noexcept
{
    m_DeviceInstances = 0;
    u32 vsize = 0;
    u32 isize = 0;
    for (const auto &hostData : m_HostData)
    {
        m_DeviceInstances += hostData.Data.GetSize();
        vsize += hostData.Vertices.GetSize();
        isize += hostData.Indices.GetSize();
    }

    auto &storageBuffer = m_DeviceData.StorageBuffers[p_FrameIndex];
    if (m_DeviceInstances >= storageBuffer.GetInfo().InstanceCount)
        m_DeviceData.Grow(p_FrameIndex, m_DeviceInstances);

    auto &vertexBuffer = m_DeviceData.VertexBuffers[p_FrameIndex];
    if (vsize >= vertexBuffer.GetInfo().InstanceCount)
    {
        vertexBuffer.Destroy();
        vertexBuffer = CreateHostVisibleVertexBuffer<D>(1 + vsize + vsize / 2);
    }

    auto &indexBuffer = m_DeviceData.IndexBuffers[p_FrameIndex];
    if (isize >= indexBuffer.GetInfo().InstanceCount)
    {
        indexBuffer.Destroy();
        indexBuffer = CreateHostVisibleIndexBuffer(1 + isize + isize / 2);
    }
}
template <Dimension D, PipelineMode PMode> void PolygonRenderer<D, PMode>::SendToDevice(const u32 p_FrameIndex) noexcept
{
    if (m_DeviceInstances == 0)
        return;

    TKIT_PROFILE_NSCOPE("Onyx::PolygonRenderer::SendToDevice");

    auto &storageBuffer = m_DeviceData.StorageBuffers[p_FrameIndex];
    auto &vertexBuffer = m_DeviceData.VertexBuffers[p_FrameIndex];
    auto &indexBuffer = m_DeviceData.IndexBuffers[p_FrameIndex];

    u32 offset = 0;
    u32 voffset = 0;
    u32 ioffset = 0;

    for (const auto &hostData : m_HostData)
        if (!hostData.Data.IsEmpty())
        {
            storageBuffer.Write(hostData.Data, offset);
            vertexBuffer.Write(hostData.Vertices, voffset);
            indexBuffer.Write(hostData.Indices, ioffset);

            offset += hostData.Data.GetSize();
            voffset += hostData.Vertices.GetSize();
            ioffset += hostData.Indices.GetSize();
        }
}

template <Dimension D, PipelineMode PMode> void PolygonRenderer<D, PMode>::Render(const RenderInfo &p_Info) noexcept
{
    if (m_DeviceInstances == 0)
        return;
    TKIT_PROFILE_NSCOPE("Onyx::PolygonRenderer::Render");

    m_Pipeline.Bind(p_Info.CommandBuffer);
    constexpr DrawLevel dlevel = GetDrawLevel<D, PMode>();
    const VkDescriptorSet instanceData = m_DeviceData.DescriptorSets[p_Info.FrameIndex];
    bindDescriptorSets<dlevel>(p_Info, instanceData);

    const auto &vertexBuffer = m_DeviceData.VertexBuffers[p_Info.FrameIndex];
    const auto &indexBuffer = m_DeviceData.IndexBuffers[p_Info.FrameIndex];

    vertexBuffer.BindAsVertexBuffer(p_Info.CommandBuffer);
    indexBuffer.BindAsIndexBuffer(p_Info.CommandBuffer);

    pushConstantData<dlevel>(p_Info);
    const auto &table = Core::GetDeviceTable();
<<<<<<< HEAD
    for (u32 i = 0; i < m_HostData.Layouts.GetSize(); ++i)
    {
        const PrimitiveDataLayout &layout = m_HostData.Layouts[i];
        table.CmdDrawIndexed(p_Info.CommandBuffer, layout.IndicesCount, 1, layout.IndicesStart, layout.VerticesStart,
                             i);
        INCREASE_DRAW_CALL_COUNT();
    }
=======

    for (const auto &hostData : m_HostData)
        for (const PrimitiveDataLayout &layout : hostData.Layouts)
            if (layout.IndicesCount > 0)
            {
                table.CmdDrawIndexed(p_Info.CommandBuffer, layout.IndicesCount, 1, layout.IndicesStart,
                                     layout.VerticesStart, 0);
                INCREASE_DRAW_CALL_COUNT();
            }
>>>>>>> bdb4e42a
}

template <Dimension D, PipelineMode PMode> void PolygonRenderer<D, PMode>::Flush() noexcept
{
    for (auto &hostData : m_HostData)
    {
        hostData.Data.Clear();
        hostData.Layouts.Clear();
        hostData.Vertices.Clear();
        hostData.Indices.Clear();
    }
}

template <Dimension D, PipelineMode PMode>
CircleRenderer<D, PMode>::CircleRenderer(const VkPipelineRenderingCreateInfoKHR &p_RenderInfo) noexcept
{
    m_Pipeline = PipelineGenerator<D, PMode>::CreateCirclePipeline(p_RenderInfo);
    initializeRenderer(m_DeviceData);
}

template <Dimension D, PipelineMode PMode> CircleRenderer<D, PMode>::~CircleRenderer() noexcept
{
    Core::DeviceWaitIdle();
    m_Pipeline.Destroy();
}

template <Dimension D, PipelineMode PMode>
void CircleRenderer<D, PMode>::Draw(const InstanceData &p_InstanceData, const CircleOptions &p_Options) noexcept
{
    // if (TKit::Approximately(p_Options.LowerAngle, p_Options.UpperAngle) ||
    //     TKit::Approximately(p_Options.Hollowness, 1.f))
    //     return;

    thread_local const u32 threadIndex = Core::GetTaskManager()->GetThreadIndex();
    auto &hostData = m_HostData[threadIndex];

    CircleInstanceData instanceData;
    instanceData.BaseData = p_InstanceData;

    instanceData.ArcInfo = fvec4{glm::cos(p_Options.LowerAngle), glm::sin(p_Options.LowerAngle),
                                 glm::cos(p_Options.UpperAngle), glm::sin(p_Options.UpperAngle)};
    instanceData.AngleOverflow = glm::abs(p_Options.UpperAngle - p_Options.LowerAngle) > glm::pi<f32>() ? 1 : 0;
    instanceData.Hollowness = p_Options.Hollowness;
    instanceData.InnerFade = p_Options.InnerFade;
    instanceData.OuterFade = p_Options.OuterFade;

    hostData.Append(instanceData);
}

template <Dimension D, PipelineMode PMode> void CircleRenderer<D, PMode>::GrowToFit(const u32 p_FrameIndex) noexcept
{
    m_DeviceInstances = 0;
    for (const auto &hostData : m_HostData)
        m_DeviceInstances += hostData.GetSize();

    auto &storageBuffer = m_DeviceData.StorageBuffers[p_FrameIndex];
    if (m_DeviceInstances >= storageBuffer.GetInfo().InstanceCount)
        m_DeviceData.Grow(p_FrameIndex, m_DeviceInstances);
}
template <Dimension D, PipelineMode PMode> void CircleRenderer<D, PMode>::SendToDevice(const u32 p_FrameIndex) noexcept
{
    if (m_DeviceInstances == 0)
        return;

    TKIT_PROFILE_NSCOPE("Onyx::CircleRenderer::SendToDevice");

    auto &storageBuffer = m_DeviceData.StorageBuffers[p_FrameIndex];
    u32 offset = 0;
    for (const auto &hostData : m_HostData)
        if (!hostData.IsEmpty())
        {
            storageBuffer.Write(hostData, offset);
            offset += hostData.GetSize();
        }
}

template <Dimension D, PipelineMode PMode> void CircleRenderer<D, PMode>::Render(const RenderInfo &p_Info) noexcept
{
    if (m_DeviceInstances == 0)
        return;
    TKIT_PROFILE_NSCOPE("Onyx::CircleRenderer::Render");
    m_Pipeline.Bind(p_Info.CommandBuffer);

    constexpr DrawLevel dlevel = GetDrawLevel<D, PMode>();
    const VkDescriptorSet instanceData = m_DeviceData.DescriptorSets[p_Info.FrameIndex];
    bindDescriptorSets<dlevel>(p_Info, instanceData);

    pushConstantData<dlevel>(p_Info);

    const auto &table = Core::GetDeviceTable();

    for (const auto &hostData : m_HostData)
        if (!hostData.IsEmpty())
            table.CmdDraw(p_Info.CommandBuffer, 6, hostData.GetSize(), 0, 0);
    INCREASE_DRAW_CALL_COUNT();
}

template <Dimension D, PipelineMode PMode> void CircleRenderer<D, PMode>::Flush() noexcept
{
    for (auto &hostData : m_HostData)
        hostData.Clear();
}

// This is crazy

template class ONYX_API MeshRenderer<D2, PipelineMode::NoStencilWriteDoFill>;
template class ONYX_API MeshRenderer<D2, PipelineMode::DoStencilWriteDoFill>;
template class ONYX_API MeshRenderer<D2, PipelineMode::DoStencilWriteNoFill>;
template class ONYX_API MeshRenderer<D2, PipelineMode::DoStencilTestNoFill>;

template class ONYX_API MeshRenderer<D3, PipelineMode::NoStencilWriteDoFill>;
template class ONYX_API MeshRenderer<D3, PipelineMode::DoStencilWriteDoFill>;
template class ONYX_API MeshRenderer<D3, PipelineMode::DoStencilWriteNoFill>;
template class ONYX_API MeshRenderer<D3, PipelineMode::DoStencilTestNoFill>;

template class ONYX_API PrimitiveRenderer<D2, PipelineMode::NoStencilWriteDoFill>;
template class ONYX_API PrimitiveRenderer<D2, PipelineMode::DoStencilWriteDoFill>;
template class ONYX_API PrimitiveRenderer<D2, PipelineMode::DoStencilWriteNoFill>;
template class ONYX_API PrimitiveRenderer<D2, PipelineMode::DoStencilTestNoFill>;

template class ONYX_API PrimitiveRenderer<D3, PipelineMode::NoStencilWriteDoFill>;
template class ONYX_API PrimitiveRenderer<D3, PipelineMode::DoStencilWriteDoFill>;
template class ONYX_API PrimitiveRenderer<D3, PipelineMode::DoStencilWriteNoFill>;
template class ONYX_API PrimitiveRenderer<D3, PipelineMode::DoStencilTestNoFill>;

template class ONYX_API PolygonRenderer<D2, PipelineMode::NoStencilWriteDoFill>;
template class ONYX_API PolygonRenderer<D2, PipelineMode::DoStencilWriteDoFill>;
template class ONYX_API PolygonRenderer<D2, PipelineMode::DoStencilWriteNoFill>;
template class ONYX_API PolygonRenderer<D2, PipelineMode::DoStencilTestNoFill>;

template class ONYX_API PolygonRenderer<D3, PipelineMode::NoStencilWriteDoFill>;
template class ONYX_API PolygonRenderer<D3, PipelineMode::DoStencilWriteDoFill>;
template class ONYX_API PolygonRenderer<D3, PipelineMode::DoStencilWriteNoFill>;
template class ONYX_API PolygonRenderer<D3, PipelineMode::DoStencilTestNoFill>;

template class ONYX_API CircleRenderer<D2, PipelineMode::NoStencilWriteDoFill>;
template class ONYX_API CircleRenderer<D2, PipelineMode::DoStencilWriteDoFill>;
template class ONYX_API CircleRenderer<D2, PipelineMode::DoStencilWriteNoFill>;
template class ONYX_API CircleRenderer<D2, PipelineMode::DoStencilTestNoFill>;

template class ONYX_API CircleRenderer<D3, PipelineMode::NoStencilWriteDoFill>;
template class ONYX_API CircleRenderer<D3, PipelineMode::DoStencilWriteDoFill>;
template class ONYX_API CircleRenderer<D3, PipelineMode::DoStencilWriteNoFill>;
template class ONYX_API CircleRenderer<D3, PipelineMode::DoStencilTestNoFill>;

} // namespace Onyx::Detail<|MERGE_RESOLUTION|>--- conflicted
+++ resolved
@@ -51,15 +51,10 @@
 template <Dimension D, PipelineMode PMode>
 void MeshRenderer<D, PMode>::Draw(const InstanceData &p_InstanceData, const Mesh<D> &p_Mesh) noexcept
 {
-<<<<<<< HEAD
-    m_HostData[p_Mesh].Append(p_InstanceData);
-    ++m_DeviceInstances;
-=======
     thread_local const u32 threadIndex = Core::GetTaskManager()->GetThreadIndex();
     auto &hostData = m_HostData[threadIndex];
-    hostData.Data[p_Model].Append(p_InstanceData);
+    hostData.Data[p_Mesh].Append(p_InstanceData);
     ++hostData.Instances;
->>>>>>> bdb4e42a
 }
 
 template <Dimension D, PipelineMode PMode> void MeshRenderer<D, PMode>::GrowToFit(const u32 p_FrameIndex) noexcept
@@ -80,22 +75,13 @@
 
     auto &storageBuffer = m_DeviceData.StorageBuffers[p_FrameIndex];
     u32 offset = 0;
-<<<<<<< HEAD
-    for (const auto &[mesh, data] : m_HostData)
-        if (!data.IsEmpty())
-        {
-            storageBuffer.Write(data, offset);
-            offset += data.GetSize();
-        }
-=======
-    for (const auto &hostData : m_HostData)
-        for (const auto &[model, data] : hostData.Data)
+    for (const auto &hostData : m_HostData)
+        for (const auto &[mesh, data] : hostData.Data)
             if (!data.IsEmpty())
             {
                 storageBuffer.Write(data, offset);
                 offset += data.GetSize();
             }
->>>>>>> bdb4e42a
 }
 
 template <DrawLevel DLevel> static VkPipelineLayout getLayout() noexcept
@@ -154,48 +140,28 @@
 
     pushConstantData<dlevel>(p_Info);
     u32 firstInstance = 0;
-<<<<<<< HEAD
-    for (const auto &[mesh, data] : m_HostData)
-        if (!data.IsEmpty())
-        {
-            mesh.Bind(p_Info.CommandBuffer);
-            if (mesh.HasIndices())
-                mesh.DrawIndexed(p_Info.CommandBuffer, firstInstance + data.GetSize(), firstInstance);
-            else
-                mesh.Draw(p_Info.CommandBuffer, firstInstance + data.GetSize(), firstInstance);
-            INCREASE_DRAW_CALL_COUNT();
-            firstInstance += data.GetSize();
-        }
-=======
-    for (const auto &hostData : m_HostData)
-        for (const auto &[model, data] : hostData.Data)
+    for (const auto &hostData : m_HostData)
+        for (const auto &[mesh, data] : hostData.Data)
             if (!data.IsEmpty())
             {
-                model.Bind(p_Info.CommandBuffer);
-                if (model.HasIndices())
-                    model.DrawIndexed(p_Info.CommandBuffer, firstInstance + data.GetSize(), firstInstance);
+                mesh.Bind(p_Info.CommandBuffer);
+                if (mesh.HasIndices())
+                    mesh.DrawIndexed(p_Info.CommandBuffer, firstInstance + data.GetSize(), firstInstance);
                 else
-                    model.Draw(p_Info.CommandBuffer, firstInstance + data.GetSize(), firstInstance);
+                    mesh.Draw(p_Info.CommandBuffer, firstInstance + data.GetSize(), firstInstance);
                 INCREASE_DRAW_CALL_COUNT();
                 firstInstance += data.GetSize();
             }
->>>>>>> bdb4e42a
 }
 
 template <Dimension D, PipelineMode PMode> void MeshRenderer<D, PMode>::Flush() noexcept
 {
-<<<<<<< HEAD
-    for (auto &[mesh, hostData] : m_HostData)
-        hostData.Clear();
-    m_DeviceInstances = 0;
-=======
     for (auto &hostData : m_HostData)
     {
         for (auto &[model, data] : hostData.Data)
             data.Clear();
         hostData.Instances = 0;
     }
->>>>>>> bdb4e42a
 }
 
 template <Dimension D, PipelineMode PMode>
@@ -430,16 +396,6 @@
 
     pushConstantData<dlevel>(p_Info);
     const auto &table = Core::GetDeviceTable();
-<<<<<<< HEAD
-    for (u32 i = 0; i < m_HostData.Layouts.GetSize(); ++i)
-    {
-        const PrimitiveDataLayout &layout = m_HostData.Layouts[i];
-        table.CmdDrawIndexed(p_Info.CommandBuffer, layout.IndicesCount, 1, layout.IndicesStart, layout.VerticesStart,
-                             i);
-        INCREASE_DRAW_CALL_COUNT();
-    }
-=======
-
     for (const auto &hostData : m_HostData)
         for (const PrimitiveDataLayout &layout : hostData.Layouts)
             if (layout.IndicesCount > 0)
@@ -448,7 +404,6 @@
                                      layout.VerticesStart, 0);
                 INCREASE_DRAW_CALL_COUNT();
             }
->>>>>>> bdb4e42a
 }
 
 template <Dimension D, PipelineMode PMode> void PolygonRenderer<D, PMode>::Flush() noexcept
